# encoding: utf-8
require 'spec_helper'

module Etcd
  describe Client do
    include ClusterHelper
    include ClientHelper

    def base_uri
      "http://127.0.0.1:4001/v2"
    end

    let :client do
      default_client
    end

    describe '#get' do
      before do
        stub_request(:get, "#{base_uri}/keys/foo").to_return(body: MultiJson.dump({'node' => {'value' => 'bar'}}))
      end

      it 'sends a GET request to retrieve the value for a key' do
        client.get('/foo')
        WebMock.should have_requested(:get, "#{base_uri}/keys/foo")
      end

      it 'prepends a slash to keys when necessary' do
        client.get('foo')
        WebMock.should have_requested(:get, "#{base_uri}/keys/foo")
      end

      it 'parses the response and returns the value' do
        client.get('/foo').should == 'bar'
      end

      it 'returns nil if when the key does not exist' do
        stub_request(:get, "#{base_uri}/keys/foo").to_return(status: 404, body: 'Not found')
        client.get('/foo').should be_nil
      end

      context 'when listing a prefix' do
        it 'returns a hash of keys and their values' do
          values = {'node' => {'nodes' => [
            {'key' => '/foo/bar', 'value' => 'bar'},
            {'key' => '/foo/baz', 'value' => 'baz'}
          ]}}
          stub_request(:get, "#{base_uri}/keys/foo").to_return(body: MultiJson.dump(values))
          client.get('/foo').should eql({'/foo/bar' => 'bar', '/foo/baz' => 'baz'})
        end
      end
    end


    describe '#set' do
      before do
        stub_request(:put, "#{base_uri}/keys/foo").to_return(body: MultiJson.dump({'prevNode' => {'value' => 1}}))
      end

      it 'sends a PUT request to set the value for a key' do
        client.set('/foo', 'bar')
        WebMock.should have_requested(:put, "#{base_uri}/keys/foo").with(body: 'value=bar')
      end

      it 'prepends a slash to keys when necessary' do
        client.set('foo', 'bar')
        WebMock.should have_requested(:put, "#{base_uri}/keys/foo").with(body: 'value=bar')
      end

      it 'parses the response and returns the previous value' do
        stub_request(:put, "#{base_uri}/keys/foo").to_return(body: MultiJson.dump({'prevNode' => {'value' => 'baz'}}))
        client.set('/foo', 'bar').should == 'baz'
      end

      it 'returns nil when there is no previous value' do
        stub_request(:put, "#{base_uri}/keys/foo").to_return(body: MultiJson.dump({}))
        client.set('/foo', 'bar').should be_nil
      end

      it 'sets a TTL when the :ttl option is given' do
        client.set('/foo', 'bar', ttl: 3)
        WebMock.should have_requested(:put, "#{base_uri}/keys/foo").with(body: 'value=bar&ttl=3')
      end
    end

    describe '#update' do
      before do
        stub_request(:put, "#{base_uri}/keys/foo").to_return(body: MultiJson.dump({}))
      end

      it 'sends a POST request to set the value conditionally' do
        client.update('/foo', 'bar', 'baz')
        WebMock.should have_requested(:put, "#{base_uri}/keys/foo").with(body: 'value=bar&prevValue=baz')
      end

      it 'returns true when the key is successfully changed' do
<<<<<<< HEAD
        stub_request(:put, "#{base_uri}/keys/foo").to_return(body: MultiJson.dump({}))
        client.update('/foo', 'bar', 'baz').should be_true
      end

      it 'returns false when an error is returned' do
        stub_request(:put, "#{base_uri}/keys/foo").to_return(status: 400, body: MultiJson.dump({}))
        client.update('/foo', 'bar', 'baz').should be_false
=======
        stub_request(:post, "#{base_uri}/keys/foo").to_return(body: MultiJson.dump({}))
        client.update('/foo', 'bar', 'baz').should eq(true)
      end

      it 'returns false when an error is returned' do
        stub_request(:post, "#{base_uri}/keys/foo").to_return(status: 400, body: MultiJson.dump({}))
        client.update('/foo', 'bar', 'baz').should eq(false)
>>>>>>> f8cdbd17
      end

      it 'sets a TTL when the :ttl option is given' do
        client.update('/foo', 'bar', 'baz', ttl: 3)
        WebMock.should have_requested(:put, "#{base_uri}/keys/foo").with(body: 'value=bar&prevValue=baz&ttl=3')
      end
    end


    describe '#delete' do
      before do
        stub_request(:delete, "#{base_uri}/keys/foo").to_return(body: MultiJson.dump({'prevNode' => {'value' => 1}}))
      end

      it 'sends a DELETE request to remove a key' do
        client.delete('/foo')
        WebMock.should have_requested(:delete, "#{base_uri}/keys/foo")
      end

      it 'returns the previous value' do
        stub_request(:delete, "#{base_uri}/keys/foo").to_return(body: MultiJson.dump({'prevNode' => {'value' => 'bar'}}))
        client.delete('/foo').should == 'bar'
      end

      it 'returns nil when there is no previous value' do
        stub_request(:delete, "#{base_uri}/keys/foo").to_return(status: 404, body: 'Not found')
        client.delete('/foo').should be_nil
      end
    end

    describe '#exists?' do
      it 'returns true if the key has a value' do
<<<<<<< HEAD
        stub_request(:get, "#{base_uri}/keys/foo").to_return(body: MultiJson.dump({'node' => {'value' => 'bar'}}))
        client.exists?('/foo').should be_true
=======
        stub_request(:get, "#{base_uri}/keys/foo").to_return(body: MultiJson.dump({'value' => 'bar'}))
        client.exists?('/foo').should eq(true)
>>>>>>> f8cdbd17
      end

      it 'returns false if the key does not exist' do
        stub_request(:get, "#{base_uri}/keys/foo").to_return(status: 404, body: 'Not found')
        client.exists?('/foo').should eq(false)
      end
    end

    describe '#info' do
      it 'returns the key, value, index, expiration and TTL for a key' do
        body = MultiJson.dump({'action' => 'get', 'node' => {'key' => '/foo', 'value' => 'bar', 'index' => 31, 'expiration' => '2013-12-11T12:09:08.123+02:00', 'ttl' => 7}})
        stub_request(:get, "#{base_uri}/keys/foo").to_return(body: body)
        info = client.info('/foo')
        info[:key].should == '/foo'
        info[:value].should == 'bar'
        info[:index].should == 31
        # rounding because of ruby 2.0 time parsing bug @see https://gist.github.com/mindreframer/6746829
        info[:expiration].to_f.round.should == (Time.utc(2013, 12, 11, 10, 9, 8) + 0.123).to_f.round
        info[:ttl].should == 7
      end

      it 'returns the dir flag' do
        body = MultiJson.dump({'action' => 'get', 'node' => {'key' => '/foo', 'dir' => true}})
        stub_request(:get, "#{base_uri}/keys/foo").to_return(body: body)
        info = client.info('/foo')
        info[:key].should == '/foo'
        info[:dir].should eq(true)
      end

      it 'returns only the pieces of information that are returned' do
        body = MultiJson.dump({'action' => 'get', 'node' => {'key' => '/foo', 'value' => 'bar', 'index' => 31}})
        stub_request(:get, "#{base_uri}/keys/foo").to_return(body: body)
        info = client.info('/foo')
        info[:key].should == '/foo'
        info[:value].should == 'bar'
        info[:index].should == 31
      end

      it 'returns nil when the key does not exist' do
        stub_request(:get, "#{base_uri}/keys/foo").to_return(status: 404, body: 'Not found')
        client.info('/foo').should be_nil
      end

      context 'when listing a prefix' do
        it 'returns a hash of keys and their info' do
          body = MultiJson.dump({'node' => {'nodes' => [
            {'action' => 'GET', 'key' => '/foo/bar', 'value' => 'bar', 'index' => 31},
            {'action' => 'GET', 'key' => '/foo/baz', 'value' => 'baz', 'index' => 55},
          ]}})
          stub_request(:get, "#{base_uri}/keys/foo").to_return(body: body)
          info = client.info('/foo')
          puts info
          info['/foo/bar'][:key].should == '/foo/bar'
          info['/foo/baz'][:key].should == '/foo/baz'
          info['/foo/bar'][:value].should == 'bar'
          info['/foo/baz'][:value].should == 'baz'
          info['/foo/bar'][:index].should == 31
          info['/foo/baz'][:index].should == 55
        end
      end
    end

    describe "when cluster leader changes" do
      include ClusterHelper

      let :etcd1_uri do
        "http://127.0.0.1:4001"
      end

      let :etcd2_uri do
        "http://127.0.0.1:4002"
      end

      it "#post - follows redirects and updates the cluster status transparently" do
        with_stubbed_status(etcd1_uri)
        with_stubbed_leaders(healthy_cluster_config)

        client = Etcd::Client.connect(:uris => etcd1_uri)
        client.leader.etcd.should == etcd1_uri
        client.leader.name.should == "node1"

        with_stubbed_leaders(healthy_cluster_changed_leader_config)

        stub_request(:put, "#{etcd1_uri}/v2/keys/foo").to_return(status: 307, headers: {'Location' => "#{etcd2_uri}/v2/keys/foo"})
        stub_request(:put, "#{etcd2_uri}/v2/keys/foo").to_return(body: MultiJson.dump({'value' => 'bar'}))
        client.set("foo", "bar")
        client.leader.etcd.should == etcd2_uri
        client.leader.name.should == "node2"
      end
    end

  end
end<|MERGE_RESOLUTION|>--- conflicted
+++ resolved
@@ -93,23 +93,13 @@
       end
 
       it 'returns true when the key is successfully changed' do
-<<<<<<< HEAD
         stub_request(:put, "#{base_uri}/keys/foo").to_return(body: MultiJson.dump({}))
-        client.update('/foo', 'bar', 'baz').should be_true
+        client.update('/foo', 'bar', 'baz').should eq(true)
       end
 
       it 'returns false when an error is returned' do
         stub_request(:put, "#{base_uri}/keys/foo").to_return(status: 400, body: MultiJson.dump({}))
-        client.update('/foo', 'bar', 'baz').should be_false
-=======
-        stub_request(:post, "#{base_uri}/keys/foo").to_return(body: MultiJson.dump({}))
-        client.update('/foo', 'bar', 'baz').should eq(true)
-      end
-
-      it 'returns false when an error is returned' do
-        stub_request(:post, "#{base_uri}/keys/foo").to_return(status: 400, body: MultiJson.dump({}))
         client.update('/foo', 'bar', 'baz').should eq(false)
->>>>>>> f8cdbd17
       end
 
       it 'sets a TTL when the :ttl option is given' do
@@ -142,13 +132,8 @@
 
     describe '#exists?' do
       it 'returns true if the key has a value' do
-<<<<<<< HEAD
         stub_request(:get, "#{base_uri}/keys/foo").to_return(body: MultiJson.dump({'node' => {'value' => 'bar'}}))
-        client.exists?('/foo').should be_true
-=======
-        stub_request(:get, "#{base_uri}/keys/foo").to_return(body: MultiJson.dump({'value' => 'bar'}))
         client.exists?('/foo').should eq(true)
->>>>>>> f8cdbd17
       end
 
       it 'returns false if the key does not exist' do
